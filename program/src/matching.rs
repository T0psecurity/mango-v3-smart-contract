--- conflicted
+++ resolved
@@ -498,13 +498,9 @@
             match self.get(child_h).unwrap().case().unwrap() {
                 NodeRef::Inner(inner) => {
                     parent_h = child_h;
-<<<<<<< HEAD
-                    (child_h, crit_bit) = inner.walk_down(search_key);
-=======
                     let (new_child_h, new_crit_bit) = inner.walk_down(search_key);
                     child_h = new_child_h;
                     crit_bit = new_crit_bit;
->>>>>>> ec86b873
                 }
                 NodeRef::Leaf(leaf) => {
                     if leaf.key != search_key {
@@ -691,8 +687,6 @@
         s.min(max_depth)
     }
 
-<<<<<<< HEAD
-=======
     /// Walk up the book `quantity` units and return the price at that level. If `quantity` units
     /// not on book, return None
     pub fn get_impact_price(&self, side: Side, quantity: i64) -> Option<i64> {
@@ -710,7 +704,6 @@
         None
     }
 
->>>>>>> ec86b873
     /// Get the quantity of asks below and including the price
     pub fn get_asks_size_below(&self, price: i64, max_depth: i64) -> i64 {
         let mut s = 0;
